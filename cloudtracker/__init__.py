--- conflicted
+++ resolved
@@ -485,11 +485,7 @@
     return aws_api_list
 
 
-<<<<<<< HEAD
-def run(args, config, boto3_session, start, end, account_iam):
-=======
 def run(args, config, boto3_session, start, end, account_iam, datasource):
->>>>>>> b4c84a49
     """Perform the requested command"""
     use_color = args[0].use_color
 
@@ -716,8 +712,4 @@
                 "unusedPermissions": unused_permissions
             })
             data.append(principal)
-<<<<<<< HEAD
-    return data, datasource.output_bucket, account_iam
-=======
-    return data, datasource.output_bucket, account_iam, datasource
->>>>>>> b4c84a49
+    return data, datasource.output_bucket, account_iam, datasource